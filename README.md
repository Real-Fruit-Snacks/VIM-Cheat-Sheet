<div align="center">

<img src="public/favicon-detailed.svg" alt="VIM.io Logo" width="120" height="120" />
  
# 🚀 VIM.io

### Master VIM Without Leaving Your Browser
*The Complete VIM Learning Experience - Now with Professional Streaming Tools*

[![License: MIT](https://img.shields.io/badge/License-MIT-green.svg)](https://opensource.org/licenses/MIT)
[![React](https://img.shields.io/badge/React-19.1-blue.svg)](https://reactjs.org/)
[![TypeScript](https://img.shields.io/badge/TypeScript-5.8-blue.svg)](https://www.typescriptlang.org/)
[![Vim](https://img.shields.io/badge/Vim-Wasm-brightgreen.svg)](https://github.com/rhysd/vim.wasm)

**Experience the full power of VIM directly in your browser. Perfect for learning, teaching, and professional content creation.**

<<<<<<< HEAD
[🎮 Try VIM.io Live](https://real-fruit-snacks.github.io/VIM.io/) | [📖 Features](#-features) | [🎥 For Streamers](#-perfect-for-content-creators) | [🤝 Contributing](#-contributing)
=======
[🎮 Try VIM.io. Live](https://real-fruit-snacks.github.io/VIM.io/) | [📖 Features](#-features) | [🎥 For Streamers](#-perfect-for-content-creators) | [🤝 Contributing](#-contributing)
>>>>>>> 28e568a2

</div>

---

## 🎯 Why VIM.io?

<<<<<<< HEAD
**VIM.io** is the most comprehensive browser-based VIM experience available. Whether you're a beginner learning VIM or a content creator teaching others, VIM.io provides professional-grade tools in a zero-setup environment.
=======
- VIM.io is the most comprehensive browser-based VIM experience available. Whether you're a beginner learning VIM or a content creator teaching others, VIM.io provides professional-grade tools in a zero-setup environment.
>>>>>>> 28e568a2

### ✨ What Makes VIM.io Special

- **🏃 Zero Setup** - Click and start coding. No installation, no configuration hassles
- **⚡ Real VIM** - Actual VIM compiled to WebAssembly, not a simulator
- **🎥 Pro Streaming Tools** - Built-in keystroke visualizer perfect for tutorials and live coding
- **🎯 Smart Learning** - Which-Key system shows available commands as you type
- **💾 Persistent Everything** - All your settings, configurations, and preferences saved locally
- **📱 Universal Access** - Works on any device with a modern browser
- **🎨 Beautiful Interface** - Terminal-style UI optimized for long coding sessions

## 🖼️ Feature Overview

<div align="center">

| Feature | Description | Perfect For |
|---------|-------------|-------------|
| 🎹 **Native VIM** | Full VIM experience via WebAssembly | Everyone |
| 🎥 **Keystroke Visualizer** | Real-time keystroke display with animations | Streamers & Teachers |
| 🎯 **Which-Key Helper** | Interactive command hints and discovery | Beginners & Learning |
| 📝 **Live Vimrc Editor** | Real-time configuration with instant preview | Customization & Setup |
| 📚 **Comprehensive Cheat Sheet** | Searchable command reference with examples | Quick Reference |
| 💾 **Smart Persistence** | All settings auto-saved locally | Consistent Experience |
| 🎨 **Modern UI** | Clean, distraction-free terminal interface | Professional Use |

</div>

## 🎥 Perfect for Content Creators

VIM.io is designed with streamers, YouTubers, and educators in mind:

### **Professional Keystroke Visualizer**
- ✨ **Real-time display** of every keystroke with smooth animations
- 🎯 **6 positioning options** - corner placements or center overlay
- 🎨 **5 font sizes** from compact to presentation-friendly
- ⏱️ **Configurable duration** - control how long keystrokes stay visible
- 🎬 **Fade animations** for professional, polished appearance
- 💾 **Persistent settings** - your preferences saved across sessions

### **Educational Features**
- 📖 **Which-Key integration** - viewers can see available commands
- 🎯 **Command discovery** - perfect for teaching VIM concepts
- 📚 **Built-in reference** - comprehensive cheat sheet always available
- 🎨 **Clean interface** - focus stays on the content, not the tools

## 🚀 Quick Start

### 🌐 Use Online (Recommended)
Visit [VIM.io Live](https://real-fruit-snacks.github.io/VIM.io/) and start using VIM immediately - no setup required!

### 💻 Run Locally
```bash
# Clone the repository
git clone https://github.com/Real-Fruit-Snacks/VIM.io.git
cd VIM.io

# Install dependencies
npm install

# Start development server
npm run dev
```

Open http://localhost:5173/VIM.io/ and experience VIM like never before!

## ⚡ Features Deep Dive

### 🎯 Smart Which-Key System
Never get stuck learning VIM! Our intelligent helper shows you:
- **Available commands** for any key sequence
- **Grouped by functionality** for easy discovery
- **Mode-aware suggestions** - different options for normal/visual/insert modes
- **Visual navigation** with arrow keys or vim-style (j/k)
- **Instant execution** - click or press keys to run commands

### 🎥 Professional Keystroke Visualizer
Transform your content creation with our advanced visualizer:

**Positioning Options:**
- Top-left, top-right, bottom-left, bottom-right corners
- Center-left, center-right for non-intrusive placement

**Customization:**
- 5 font sizes: `xs`, `small`, `medium`, `large`, `xl`
- Configurable display duration (1-10 seconds)
- Smooth fade-in/fade-out animations
- Auto-adapts to your VIM usage patterns

**Perfect for:**
- 📺 Live streaming on Twitch/YouTube
- 🎓 Educational content creation
- 📹 Tutorial recording
- 👥 Pair programming sessions

### 📝 Advanced Vimrc Editor
Professional VIM configuration made easy:
- **Comprehensive defaults** - sensible starting configuration
- **Real-time application** - see changes instantly without restart
- **Line-by-line validation** - clear feedback on configuration errors
- **Syntax highlighting** - proper vimscript formatting
- **Error recovery** - detailed feedback when commands fail
- **Auto-save** - your configuration persists across sessions

### 📚 Comprehensive Cheat Sheet
Our reorganized command reference includes:
- **20+ categories** logically organized by workflow
- **Instant search** - find commands quickly
- **Mode indicators** - know when each command applies
- **Usage examples** - see commands in context
- **Keyboard shortcut** - press `?` anytime to open

## 🛠️ Technology Stack

Built with cutting-edge web technologies for optimal performance:

- **[vim.wasm 0.0.13](https://github.com/rhysd/vim.wasm)** - Native VIM in WebAssembly
- **[React 19.1.0](https://react.dev/)** - Modern reactive UI framework
- **[TypeScript 5.8.3](https://www.typescriptlang.org/)** - Type-safe development
- **[Tailwind CSS 3.4.17](https://tailwindcss.com/)** - Responsive, modern styling
- **[Vite 6.3.5](https://vitejs.dev/)** - Lightning-fast development and builds
- **[Lucide React](https://lucide.dev/)** - Beautiful, consistent icons

## 🌐 Browser Compatibility

| Browser | Status | Notes |
|---------|--------|-------|
| ✅ **Chrome/Edge** | **Recommended** | Full support, optimal performance |
| ⚠️ **Firefox** | Supported | Requires SharedArrayBuffer configuration |
| 🔧 **Safari** | Supported | Enable cross-origin restrictions in dev menu |
| ❌ **Internet Explorer** | Not Supported | Requires modern browser features |

### Firefox Setup
Enable `dom.postMessage.sharedArrayBuffer.bypassCOOP_COEP.insecure.enabled` in `about:config`

### Safari Setup
Enable "Disable Cross-Origin Restrictions" in the Developer menu

## 🏗️ Architecture & Performance

### **Cross-Origin Isolation**
VIM.io implements proper COOP/COEP headers for SharedArrayBuffer support, ensuring:
- ✅ Native WebAssembly performance
- ✅ Full VIM feature compatibility
- ✅ Secure cross-origin isolation

### **Intelligent Focus Management**
Advanced focus handling ensures:
- 🎯 VIM always receives keyboard input when appropriate
- 🔒 Respects legitimate form inputs and modals
- ⚡ Seamless user experience across all interactions

### **Optimized Resource Loading**
- 📦 Dynamic WebAssembly module loading
- 🚀 Lazy component initialization
- 💾 Efficient local storage management
- 🎨 Smooth animations with CSS optimizations

## 🎨 UI/UX Design

### **Terminal-Style Interface**
- 🖥️ Authentic terminal aesthetics with macOS-style window controls
- 🌙 Dark theme optimized for extended coding sessions
- 📱 Fully responsive design for any screen size
- ✨ Smooth animations and transitions throughout

### **Accessibility**
- ⌨️ Full keyboard navigation support
- 🎯 Clear focus indicators and states
- 📢 Screen reader compatible structure
- 🎨 High contrast for better visibility

## 🤝 Contributing

We welcome contributions of all kinds! Whether you're:

- 🐛 **Reporting bugs** - Help us improve reliability
- 💡 **Suggesting features** - Share your ideas for enhancements  
- 📝 **Improving docs** - Help others understand and use VIM.io
- 🔧 **Contributing code** - Join our development efforts
- 🎨 **Designing assets** - Improve the visual experience

### Development Setup

```bash
# Fork and clone the repository
git clone https://github.com/Real-Fruit-Snacks/VIM.io.git
cd VIM.io

# Install dependencies
npm install

# Start development server with hot reload
npm run dev

# Run TypeScript checking
npx tsc --noEmit

# Run linting
npm run lint

# Build for production
npm run build

# Preview production build
npm run preview
```

### Code Quality Standards
- ✅ TypeScript for all new code
- ✅ Professional commenting and documentation
- ✅ Responsive design principles
- ✅ Accessibility best practices
- ✅ Performance optimization

## 📊 Project Stats

- **20+ VIM command categories** with comprehensive coverage
- **500+ VIM commands** documented and searchable
- **6 positioning options** for keystroke visualization
- **5 font sizes** for different use cases
- **100% TypeScript** for type safety and developer experience
- **Zero external dependencies** for VIM functionality (uses native vim.wasm)

## 🚀 Roadmap

### **Coming Soon**
- 🎮 **Interactive VIM Tutorial** - Step-by-step guided learning
- 🎯 **Custom Key Bindings** - Personalized shortcuts and mappings
- 🌈 **Theme Customization** - Multiple color schemes and styles
- 📁 **File Management** - Basic file operations and project structure
- 🔄 **Session Persistence** - Save and restore editing sessions

### **Future Possibilities**
- 🤝 **Collaborative Editing** - Multi-user VIM sessions
- 🧩 **Plugin System** - Extend functionality with custom plugins
- 🎨 **Advanced Themes** - More sophisticated visual customization
- 📱 **Mobile Optimization** - Enhanced touch interfaces for tablets/phones

## 📄 License

VIM.io is open source software licensed under the [MIT License](LICENSE).

## 🙏 Acknowledgments

- **[Vim](https://www.vim.org/)** - The legendary text editor that started it all
- **[vim.wasm](https://github.com/rhysd/vim.wasm)** - Making VIM possible in browsers everywhere
- **[React Team](https://react.dev/)** - For the incredible development experience
- **The VIM Community** - Decades of innovation, documentation, and passion

---

<div align="center">

### 🎯 Ready to Master VIM?

*Whether you're learning, teaching, or creating content - VIM.io has everything you need.*

<br/>

<a href="https://real-fruit-snacks.github.io/VIM.io/">
<<<<<<< HEAD
  <img src="https://img.shields.io/badge/🚀_Launch_VIM.io-00ff00?style=for-the-badge&labelColor=1a1a1a" alt="Launch VIM.io" />
=======
  <img src="https://img.shields.io/badge/🚀_Launch_VIMora-00ff00?style=for-the-badge&labelColor=1a1a1a" alt="Launch VIM.io" />
>>>>>>> 28e568a2
</a>

<br/>
<br/>

**⭐ Star us on GitHub** | **🐛 Report Issues** | **💡 Request Features** | **🎥 Share Your Content**

<br/>

Made with ❤️ and lots of ☕ for the VIM community

<br/>

<sub>VIM.io - Where VIM Learning Meets Professional Content Creation!</sub>

</div><|MERGE_RESOLUTION|>--- conflicted
+++ resolved
@@ -14,11 +14,7 @@
 
 **Experience the full power of VIM directly in your browser. Perfect for learning, teaching, and professional content creation.**
 
-<<<<<<< HEAD
 [🎮 Try VIM.io Live](https://real-fruit-snacks.github.io/VIM.io/) | [📖 Features](#-features) | [🎥 For Streamers](#-perfect-for-content-creators) | [🤝 Contributing](#-contributing)
-=======
-[🎮 Try VIM.io. Live](https://real-fruit-snacks.github.io/VIM.io/) | [📖 Features](#-features) | [🎥 For Streamers](#-perfect-for-content-creators) | [🤝 Contributing](#-contributing)
->>>>>>> 28e568a2
 
 </div>
 
@@ -26,11 +22,7 @@
 
 ## 🎯 Why VIM.io?
 
-<<<<<<< HEAD
 **VIM.io** is the most comprehensive browser-based VIM experience available. Whether you're a beginner learning VIM or a content creator teaching others, VIM.io provides professional-grade tools in a zero-setup environment.
-=======
-- VIM.io is the most comprehensive browser-based VIM experience available. Whether you're a beginner learning VIM or a content creator teaching others, VIM.io provides professional-grade tools in a zero-setup environment.
->>>>>>> 28e568a2
 
 ### ✨ What Makes VIM.io Special
 
@@ -291,11 +283,7 @@
 <br/>
 
 <a href="https://real-fruit-snacks.github.io/VIM.io/">
-<<<<<<< HEAD
   <img src="https://img.shields.io/badge/🚀_Launch_VIM.io-00ff00?style=for-the-badge&labelColor=1a1a1a" alt="Launch VIM.io" />
-=======
-  <img src="https://img.shields.io/badge/🚀_Launch_VIMora-00ff00?style=for-the-badge&labelColor=1a1a1a" alt="Launch VIM.io" />
->>>>>>> 28e568a2
 </a>
 
 <br/>
